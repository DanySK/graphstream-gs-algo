/*
 * This program is free software; you can redistribute it and/or modify it under
 * the terms of the GNU General Public License as published by the Free Software
 * Foundation; either version 2 of the License, or (at your option) any later
 * version.
 * 
 * This program is distributed in the hope that it will be useful, but WITHOUT
 * ANY WARRANTY; without even the implied warranty of MERCHANTABILITY or FITNESS
 * FOR A PARTICULAR PURPOSE. See the GNU General Public License for more
 * details.
 * 
 * You should have received a copy of the GNU General Public License along with
 * this program; if not, write to the Free Software Foundation, Inc., 59 Temple
 * Place - Suite 330, Boston, MA 02111-1307, USA.
 */

package org.graphstream.algorithm;

import org.graphstream.graph.Edge;
import org.graphstream.graph.Graph;
import org.graphstream.graph.Node;
import org.graphstream.graph.implementations.DefaultGraph;
<<<<<<< HEAD
//import org.graphstream.ui.old.GraphViewerRemote;
=======
>>>>>>> 2afb2142

import java.util.Iterator;
import java.util.LinkedList;
import java.util.Comparator;
import java.util.Collections;

/**
 * Prim's algorithm is an algorithm which allows to find a minimal 
 * spanning tree in a weighted connected graph. More informations on 
 * <a href="http://en.wikipedia.org/wiki/Prim%27s_algorithm">Wikipedia</a>.
 * 
 * <p>
 * This algorithm uses the <i>std-algo-1.0</i> algorithm's standard.
 * </p>
 * 
 * @complexity 0(m+m<sup>2</sup>log(m)), where m = |E|
 * 
 * @author Guilhelm Savin
 *
 */
public class Prim
	extends AbstractSpanningTree
{
	/**
	 * Attribute key which will be used to compare edges.
	 */
	protected String weightAttribute;

	/**
	 * Create a new Prim's algorithm.
	 * Graph will be set to null.
	 */
	public Prim()
	{
		this( null );
	}
	/**
	 * Create a new Prim's algorithm.
	 * 
	 * @param graph used graph
	 */
	public Prim( Graph graph )
	{
		this( graph, "weight", "Kruskal.flag" );
	}
	/**
	 * Create a new Prim's algorithm.
	 * 
	 * @param graph used graph
	 * @param weightAttribute attribute used to compare edges
	 * @param flagAttribute attribute used to set if an edge is in the spanning tree
	 */
	public Prim( Graph graph, String weightAttribute, String flagAttribute )
	{
		this( graph, weightAttribute, flagAttribute, true, false );
	}
	/**
	 * Create a new Prim's algorithm.
	 * 
	 * @param graph used graph
	 * @param weightAttribute attribute used to compare edges
	 * @param flagAttribute attribute used to set if an edge is in the spanning tree
	 * @param flagOn value of the <i>flagAttribute</i> if edge is in the spanning tree
	 * @param flagOff value of the <i>flagAttribute</i> if edge is not in the spanning tree
	 */
	public Prim( Graph graph, String weightAttribute, String flagAttribute, 
			Object flagOn, Object flagOff )
	{
		super( graph, flagAttribute, flagOn, flagOff );
		
		this.weightAttribute = weightAttribute;
	}
	
	/**
	 * Get key attribute used to compare edges.
	 * 
	 * @return weight attribute
	 */
	public String getWeightAttribute()
	{
		return this.weightAttribute;
	}
	/**
	 * Set the weight attribute.
	 * 
	 * @param newWeightAttribute new attribute used
	 */
	public void setWeightAttribute( String newWeightAttribute )
	{
		this.weightAttribute = newWeightAttribute;
	}
	/**
	 * Get weight of an edge.
	 * 
	 * @param e an edge
	 * @return weight of <i>n</i>
	 */
	@SuppressWarnings("all")
	protected Comparable getWeight( Edge e )
	{
		return (Comparable) e.getAttribute( weightAttribute, Comparable.class );
	}
	/**
	 * Check if all edges have a weight attribute and that this attribute is an
	 * instance of Comparable.
	 *
	 * @see java.lang.Comparable
	 */
	protected void checkWeights()
	{
		Iterator<? extends Edge> iteE;
		boolean error = false;
		
		iteE = this.graph.getEdgeIterator();
		
		while( iteE.hasNext() )
		{
			if( ! iteE.next().hasAttribute( weightAttribute, Comparable.class ) )
			{
				error = true;
			}
		}
		
		if( error )
		{
			System.err.printf( "*** error *** Prim's algorithm: some edges seem to not have a weigth." );
		}
	}
	/**
	 * Build the tree.
	 */
	@Override
	protected void makeTree()
	{
		checkWeights();
		
		Iterator<? extends Edge> iteE;
		Node current;
		Edge e;
		LinkedList<Node> pool = new LinkedList<Node>();
		LinkedList<Edge> epool = new LinkedList<Edge>();
		WeightEdgeComparator cmp = new WeightEdgeComparator();
		boolean resort = false;
		
		current = this.graph.getNodeIterator().next();
		
		pool.add( current );
		iteE = current.getLeavingEdgeIterator();
		while( iteE.hasNext() )
		{
			epool.add(iteE.next() );
		}
		
		Collections.sort( epool, cmp );
		
		while( pool.size() < graph.getNodeCount() )
		{
			e = epool.poll();
			
			current = null;
			
			if( ! pool.contains( e.getNode0() ) ) current = e.getNode0();
			if( ! pool.contains( e.getNode1() ) ) current = e.getNode1();
			
			if( current == null ) continue;
			
			edgeOn(e);
			pool.add(current);
			
			for( int i = 0; i < epool.size(); )
			{
				Edge tmp = epool.get(i);
				if( tmp.getNode0().equals(current) || tmp.getNode1().equals(current) )
				{
					epool.remove(i);
				}
				else i++;
			}
			
			iteE = current.getLeavingEdgeIterator();
			resort = false;
			while( iteE.hasNext() )
			{
				e = iteE.next();
				
				if( ( ! pool.contains(e.getNode0()) && pool.contains(e.getNode1()) ) ||
						( pool.contains(e.getNode0()) && ! pool.contains(e.getNode1()) ) )
				{
					epool.add(e);
					resort = true;
				}
			}
			
			if( resort )
			{
				Collections.sort( epool, cmp );
			}
		}
	}
	
// Stuff needed to work
	
	/**
	 * A comparator which uses the <i>weightAttribute</i> of its parent's class
	 * to compare edges.
	 * 
	 * @author Guilhelm Savin
	 */
	private final class WeightEdgeComparator implements Comparator<Edge>
	{
		/**
		 * Compare two edges.
		 * 
		 * @return an integer less than 0 if e1 less than e2, more than 0 if e1 more than e2
		 */
		@SuppressWarnings( "all" )
		public int compare( Edge e1, Edge e2 )
		{
			return getWeight( e1 ).compareTo( getWeight( e2 ) );
		}

		@Override
		public boolean equals( Object o )
		{
			return o instanceof WeightEdgeComparator;
		}
	}
	
//	 Main for tests

		public static void main( String [] args )
		{
			Graph graph = new DefaultGraph( "Kruskal's algorithm" );

<<<<<<< HEAD
//			GraphViewerRemote remote = graph.oldDisplay( false );
			graph.display( false );
			//remote.setQuality( 4 );
=======
			graph.display( false );
>>>>>>> 2afb2142
			
			graph.addNode( "A" ).addAttribute( "xy", 0, 0);
			graph.addNode( "B" ).addAttribute( "xy", 1, 0);
			graph.addNode( "C" ).addAttribute( "xy", 2, 0);
			graph.addNode( "D" ).addAttribute( "xy", 0, 1);
			graph.addNode( "E" ).addAttribute( "xy", 2, 1);
			graph.addNode( "F" ).addAttribute( "xy", 0, 2);
			graph.addNode( "G" ).addAttribute( "xy", 2, 2);
			
			graph.addEdge( "AB", "A", "B", false ).addAttribute( "weight",  7 );
			graph.getEdge("AB").addAttribute("label", "7");
			graph.addEdge( "AD", "A", "D", false ).addAttribute( "weight",  5 );
			graph.getEdge("AD").addAttribute("label", "5");
			
			graph.addEdge( "BC", "B", "C", false ).addAttribute( "weight",  8 );
			graph.getEdge("BC").addAttribute("label", "8");
			graph.addEdge( "BD", "B", "D", false ).addAttribute( "weight",  9 );
			graph.getEdge("BD").addAttribute("label", "9");
			graph.addEdge( "BE", "B", "E", false ).addAttribute( "weight",  7 );
			graph.getEdge("BE").addAttribute("label", "7");
			
			graph.addEdge( "CE", "C", "E", false ).addAttribute( "weight",  5 );
			graph.getEdge("CE").addAttribute("label", "5");
			
			graph.addEdge( "DE", "D", "E", false ).addAttribute( "weight",  15 );
			graph.getEdge("DE").addAttribute("label", "15");
			graph.addEdge( "DF", "D", "F", false ).addAttribute( "weight",  6 );
			graph.getEdge("DF").addAttribute("label", "6");
			
			graph.addEdge( "EF", "E", "F", false ).addAttribute( "weight",  8 );
			graph.getEdge("EF").addAttribute("label", "8");
			graph.addEdge( "EG", "E", "G", false ).addAttribute( "weight",  9 );
			graph.getEdge("EG").addAttribute("label", "9");
			
			graph.addEdge( "FG", "F", "G", false ).addAttribute( "weight",  11 );
			graph.getEdge("FG").addAttribute("label", "11");
			
			Prim p = new Prim( graph, "weight", "color", "red", "black" );
			p.compute();
		}
}<|MERGE_RESOLUTION|>--- conflicted
+++ resolved
@@ -20,10 +20,6 @@
 import org.graphstream.graph.Graph;
 import org.graphstream.graph.Node;
 import org.graphstream.graph.implementations.DefaultGraph;
-<<<<<<< HEAD
-//import org.graphstream.ui.old.GraphViewerRemote;
-=======
->>>>>>> 2afb2142
 
 import java.util.Iterator;
 import java.util.LinkedList;
@@ -258,13 +254,7 @@
 		{
 			Graph graph = new DefaultGraph( "Kruskal's algorithm" );
 
-<<<<<<< HEAD
-//			GraphViewerRemote remote = graph.oldDisplay( false );
 			graph.display( false );
-			//remote.setQuality( 4 );
-=======
-			graph.display( false );
->>>>>>> 2afb2142
 			
 			graph.addNode( "A" ).addAttribute( "xy", 0, 0);
 			graph.addNode( "B" ).addAttribute( "xy", 1, 0);
