--- conflicted
+++ resolved
@@ -26,11 +26,7 @@
 
 	<groupId>org.graphstream</groupId>
 	<artifactId>gs-algo</artifactId>
-<<<<<<< HEAD
-	<version>2.0.0-beta</version>
-=======
 	<version>2.0</version>
->>>>>>> 58e29ec9
 
 	<name>gs-algo</name>
 	<description>
@@ -265,15 +261,9 @@
 			<optional>false</optional>
 		</dependency>
 		<dependency>
-<<<<<<< HEAD
-    		<groupId>com.github.graphstream</groupId>
-    		<artifactId>gs-core</artifactId>
-    		<version>2.0.0-beta</version>
-=======
 			<groupId>com.github.graphstream</groupId>
 			<artifactId>gs-core</artifactId>
 			<version>2.0</version>
->>>>>>> 58e29ec9
 			<scope>provided</scope>
 		</dependency>
 	</dependencies>
